--- conflicted
+++ resolved
@@ -1,4 +1,4 @@
-<<<<<<< HEAD
+
 // stripped down router - for any inbound url, just try to load a global ivar named globalData.
 
 
@@ -17,119 +17,9 @@
     this.render('standaloneViewer', {
         data: function() {
             return data;
+
         }
     });
     }});
     
-=======
-import { Meteor } from 'meteor/meteor';
-import { Router } from 'meteor/iron:router';
-import { OHIF } from 'meteor/ohif:core';
-
-if (Meteor.isClient) {
-    // Disconnect from the Meteor Server since we don't need it
-    OHIF.log.info('Disconnecting from the Meteor server');
-    Meteor.disconnect();
-
-    Router.configure({
-        loadingTemplate: 'loading'
-    });
-
-    Router.onBeforeAction('loading');
-
-    Router.route('/:id', {
-        action: function() {
-            // Retrieve the ID from the URL the user has entered
-            let id = this.params.id;
-
-            if (!id) {
-                id = 'testId';
-            }
-
-            // Define a request to the server to retrieve the study data
-            // as JSON, given an ID that was in the Route
-            const oReq = new XMLHttpRequest();
-
-            // Add event listeners for request failure
-            oReq.addEventListener('error', () => {
-                OHIF.log.warn('An error occurred while retrieving the JSON data');
-            });
-
-            const self = this;
-
-            // When the JSON has been returned, parse it into a JavaScript Object
-            // and render the OHIF Viewer with this data
-            oReq.addEventListener('load', function() {
-                // Parse the response content
-                // https://developer.mozilla.org/en-US/docs/Web/API/XMLHttpRequest/responseText
-                if (!this.responseText) {
-                    OHIF.log.warn('Response was undefined');
-                    return;
-                }
-
-                OHIF.log.info(JSON.stringify(this.responseText, null, 2));
-
-                const parsed = JSON.parse(this.responseText);
-
-                // Create some data to pass to the OHIF Viewer
-                const data = {
-                    studies: parsed.studies,
-                    contentId: 'standalone' // TODO: Remove all dependence on this
-                };
-
-                // Render the Viewer with this data
-                self.render('standaloneViewer', {
-                    data: function() {
-                        return data;
-                    }
-                });
-            });
-
-            // Open the Request to the server for the JSON data
-            // In this case we have a server-side route called /api/
-            // which responds to GET requests with the study data
-            OHIF.log.info(`Sending Request to: /api/${id}`);
-            oReq.open('GET', `/api/${id}`);
-
-            // Fire the request the server
-            oReq.send();
-            this.next();
-        }
-    });
-}
-
-// This is ONLY for demo purposes.
-if (Meteor.isServer) {
-    // You can test this with:
-    // curl -v -H "Content-Type: application/json" -X GET 'http://localhost:3000/getData/testId'
-    //
-    // Or by going to:
-    // http://localhost:3000/api/testId
-
-    Router.route('/api/:id', { where: 'server' }).get(function() {
-        // "this" is the RouteController instance.
-        // "this.response" is the Connect response object
-        // "this.request" is the Connect request object
-        const id = this.params.id;
-
-        // Find the relevant study data from the Collection given the ID
-        const data = RequestStudies.findOne({ transactionId: id });
-
-        // Set the response headers to return JSON to any server
-        this.response.setHeader('Content-Type', 'application/json');
-        this.response.setHeader('Access-Control-Allow-Origin', '*');
-        this.response.setHeader('Access-Control-Allow-Headers', 'Origin, X-Requested-With, Content-Type, Accept');
-
-        // Change the response text depending on the available study data
-        if (!data) {
-            this.response.write('No Data Found');
-        } else {
-            // Stringify the JavaScript object to JSON for the response
-            this.response.write(JSON.stringify(data));
-        }
-
-        // Finalize the response
-        this.response.end();
-    });
->>>>>>> 2c389213
 }