--- conflicted
+++ resolved
@@ -19,11 +19,7 @@
             value: instance.data.state,
             options: [{
                 value: 'studies',
-<<<<<<< HEAD
                 svgLink: '/assets/dicom/packages/viewerbase/assets/icons.svg#icon-studies',
-=======
-                svgLink: 'packages/ohif_viewerbase/assets/icons.svg#icon-studies',
->>>>>>> 2c389213
                 svgWidth: 15,
                 svgHeight: 13,
                 bottomLabel: 'Series'
@@ -96,55 +92,35 @@
             id: 'zoom',
             title: 'Zoom',
             classes: 'imageViewerTool',
-<<<<<<< HEAD
             svgLink: '/assets/dicom/packages/viewerbase/assets/icons.svg#icon-tools-zoom'
-=======
-            svgLink: 'packages/ohif_viewerbase/assets/icons.svg#icon-tools-zoom'
->>>>>>> 2c389213
         });
 
         buttonData.push({
             id: 'wwwc',
             title: 'Levels',
             classes: 'imageViewerTool',
-<<<<<<< HEAD
             svgLink: '/assets/dicom/packages/viewerbase/assets/icons.svg#icon-tools-levels'
-=======
-            svgLink: 'packages/ohif_viewerbase/assets/icons.svg#icon-tools-levels'
->>>>>>> 2c389213
         });
 
         buttonData.push({
             id: 'pan',
             title: 'Pan',
             classes: 'imageViewerTool',
-<<<<<<< HEAD
             svgLink: '/assets/dicom/packages/viewerbase/assets/icons.svg#icon-tools-pan'
-=======
-            svgLink: 'packages/ohif_viewerbase/assets/icons.svg#icon-tools-pan'
->>>>>>> 2c389213
         });
 
         buttonData.push({
             id: 'length',
             title: 'Length',
             classes: 'imageViewerTool toolbarSectionButton',
-<<<<<<< HEAD
             svgLink: '/assets/dicom/packages/viewerbase/assets/icons.svg#icon-tools-measure-temp'
-=======
-            svgLink: 'packages/ohif_viewerbase/assets/icons.svg#icon-tools-measure-temp'
->>>>>>> 2c389213
         });
 
         buttonData.push({
             id: 'annotate',
             title: 'Annotate',
             classes: 'imageViewerTool',
-<<<<<<< HEAD
             svgLink: '/assets/dicom/packages/viewerbase/assets/icons.svg#icon-tools-measure-non-target'
-=======
-            svgLink: 'packages/ohif_viewerbase/assets/icons.svg#icon-tools-measure-non-target'
->>>>>>> 2c389213
         });
 
         buttonData.push({
@@ -161,7 +137,6 @@
             iconClasses: 'fa fa-undo'
         });
 
-<<<<<<< HEAD
         buttonData.push({
             id: 'stackScroll',
             title: 'Stack Scroll',
@@ -201,41 +176,6 @@
             classes: 'imageViewerCommand',
             iconClasses: 'fa fa-youtube-play'
         });
-=======
-        if (!OHIF.uiSettings.displayEchoUltrasoundWorkflow) {
-
-            buttonData.push({
-                id: 'previousDisplaySet',
-                title: 'Previous',
-                classes: 'imageViewerCommand',
-                iconClasses: 'fa fa-toggle-up fa-fw'
-            });
-
-            buttonData.push({
-                id: 'nextDisplaySet',
-                title: 'Next',
-                classes: 'imageViewerCommand',
-                iconClasses: 'fa fa-toggle-down fa-fw'
-            });
-
-            const { isPlaying } = OHIF.viewerbase.viewportUtils;
-            buttonData.push({
-                id: 'toggleCinePlay',
-                title: () => isPlaying() ? 'Stop' : 'Play',
-                classes: 'imageViewerCommand',
-                iconClasses: () => ('fa fa-fw ' + (isPlaying() ? 'fa-stop' : 'fa-play')),
-                active: isPlaying
-            });
-
-            buttonData.push({
-                id: 'toggleCineDialog',
-                title: 'CINE',
-                classes: 'imageViewerCommand',
-                iconClasses: 'fa fa-youtube-play',
-                active: () => $('#cineDialog').is(':visible')
-            });
-        }
->>>>>>> 2c389213
 
 
         buttonData.push({
@@ -245,7 +185,6 @@
             buttonTemplateName: 'layoutButton'
         });
 
-<<<<<<< HEAD
 
         buttonData.push({
             id: 'wwwcRegion',
@@ -275,8 +214,6 @@
             iconClasses: 'fa fa-square-o'
         });
 
-=======
->>>>>>> 2c389213
         buttonData.push({
             id: 'toggleMore',
             title: 'More',
